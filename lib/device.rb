# -*- coding: utf-8 -*-
#
# Copyright 2013 whiteleaf. All rights reserved.
#

require "fileutils"
require_relative "narou"
require_relative "helper"

class Device
  case Helper.determine_os
  when :windows
    require_relative "device/library/windows"
    extend Device::Library::Windows
  when :cygwin
    require_relative "device/library/cygwin"
    extend Device::Library::Cygwin
  when :mac
    require_relative "device/library/mac"
    extend Device::Library::Mac
  else
    require_relative "device/library/linux"
    extend Device::Library::Linux
  end

  attr_reader :name, :ebook_file_ext, :display_name

  DEVICES = {}.tap do |h|
    [Narou.get_root_dir, File.dirname(__FILE__)].each do |dir|
      next unless dir   # narou init 前だと get_root_dir は nil
      Dir.glob(File.join(dir, "device", "*.rb")).each do |path|
        name = File.basename(path, ".rb")
        unless h[name]
          if Helper.os_windows?
            # パスにマルチバイト文字が使われる可能性があるのでrequireは使えない
            eval(File.read(path, encoding: Encoding::UTF_8), binding, path)
          else
            require path
          end
          h[name] = Device.const_get(name.capitalize)
        end
      end
    end
  end

  class UnknownDevice < StandardError; end
  class SendFailure < StandardError; end

  def self.exists?(device)
    DEVICES.include?(device.downcase)
  end

  def self.create(device_name)
    @@device_cache ||= {}
    name = device_name.downcase
    return @@device_cache[name] ||= new(name)
  end

  private_class_method :new

  def initialize(device_name)
    unless Device.exists?(device_name)
      raise UnknownDevice, "#{device_name} という端末は存在しません"
    end
    @device_module = DEVICES[device_name.downcase]
    @name = @device_module::NAME
    @display_name = @device_module::DISPLAY_NAME
    @ebook_file_ext = @device_module::EBOOK_FILE_EXT
    create_device_check_methods
  end

  def connecting?
    !!get_documents_path
  end

  def find_documents_directory(device_root_dir)
    @device_module::DOCUMENTS_PATH_LIST.each do |documents_path|
      documents_directory = File.join(device_root_dir, documents_path)
      return documents_directory if File.directory?(documents_directory)
    end
    nil
  end

  def get_documents_path
    if Device.respond_to?(:get_device_root_dir)
      dir = Device.get_device_root_dir(@device_module::VOLUME_NAME)
      if dir
        return find_documents_directory(dir)
      end
    end
    nil
  end

  def ebook_file_old?(src_file)
    documents_path = get_documents_path
    if documents_path
      dst_path = File.join(documents_path, File.basename(src_file))
      if File.exist?(dst_path)
        return File.mtime(src_file) > File.mtime(dst_path)
      end
    end
    true
  end

  def copy_to_documents(src_file)
    documents_path = get_documents_path
    if documents_path
      dst_path = File.join(documents_path, File.basename(src_file))
      # Rubyでコピーするのは遅いのでOSのコマンドを叩く
      case Helper.determine_os
      when :windows
        cmd = "copy /B " + %!"#{src_file}" "#{dst_path}"!.gsub("/", "\\").encode(Encoding::Windows_31J)
        res = Helper::AsyncCommand.exec(cmd)
        unless res[2].success?
          raise SendFailure, res[1].force_encoding(Encoding::Windows_31J).encode(Encoding::UTF_8).rstrip
        end
      else
        res = Helper::AsyncCommand.exec(%!cp "#{src_file}" "#{dst_path}"!)
        unless res[2].success?
          # cp コマンドで送信失敗するとファイルがぶっ壊れたり０バイトのファイルが作られる
          # ので一旦削除しておく
          File.delete(dst_path) if File.exist?(dst_path)
          raise SendFailure, res[1].rstrip
        end
      end
      dst_path
    else
      nil
    end
  rescue SendFailure => e
    puts
<<<<<<< HEAD
    error $@.shift + ": #{e.message} (#{e.class})"
    exit Narou::EXIT_ERROR_CODE
=======
    error "#{e.message}"
    raise
>>>>>>> f41d280b
  end

  def physical_support?
    @device_module::PHYSICAL_SUPPORT
  end

  def get_hook_module
    @device_module
  end

  def get_relative_variables
    if @device_module.const_defined?(:RELATED_VARIABLES)
      @device_module::RELATED_VARIABLES
    else
      {}
    end
  end

  private

  def create_device_check_methods
    DEVICES.keys.each do |name|
      instance_eval <<-EOS
        def #{name}?
          #{@name.downcase == name}
        end
      EOS
    end
  end
end<|MERGE_RESOLUTION|>--- conflicted
+++ resolved
@@ -129,13 +129,8 @@
     end
   rescue SendFailure => e
     puts
-<<<<<<< HEAD
     error $@.shift + ": #{e.message} (#{e.class})"
     exit Narou::EXIT_ERROR_CODE
-=======
-    error "#{e.message}"
-    raise
->>>>>>> f41d280b
   end
 
   def physical_support?
