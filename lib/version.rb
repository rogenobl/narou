--- conflicted
+++ resolved
@@ -3,8 +3,4 @@
 # Copyright 2013 whiteleaf. All rights reserved.
 #
 
-<<<<<<< HEAD
-Version = "2.8.0"
-=======
-Version = "2.7.2"
->>>>>>> 3b593a7e
+Version = "2.8.0"