# -*- coding: utf-8 -*-
#
# Copyright 2013 whiteleaf. All rights reserved.
#

<<<<<<< HEAD
Version = "1.7.0"
=======
Version = "1.6.2"

cv_path = File.expand_path(File.join(File.dirname(__FILE__), "../commitversion"))
if File.exists?(cv_path)
  CommitVersion = File.read(cv_path)
else
  CommitVersion = `git describe --always`.strip + "(develop)"
end
>>>>>>> f1215557
<|MERGE_RESOLUTION|>--- conflicted
+++ resolved
@@ -3,15 +3,4 @@
 # Copyright 2013 whiteleaf. All rights reserved.
 #
 
-<<<<<<< HEAD
-Version = "1.7.0"
-=======
-Version = "1.6.2"
-
-cv_path = File.expand_path(File.join(File.dirname(__FILE__), "../commitversion"))
-if File.exists?(cv_path)
-  CommitVersion = File.read(cv_path)
-else
-  CommitVersion = `git describe --always`.strip + "(develop)"
-end
->>>>>>> f1215557
+Version = "1.7.0"