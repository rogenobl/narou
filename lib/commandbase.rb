# -*- coding: utf-8 -*-
#
# Copyright 2013 whiteleaf. All rights reserved.
#

require "optparse"

module Command
  class CommandBase
    # postfixies は改行で区切ることで2パターン以上記述できる
    def initialize(postfixies = "")
      @opt = OptionParser.new(nil, 20)
      command_name = self.class.to_s.scan(/::(.+)$/)[0][0].downcase
      banner = postfixies.split("\n").map.with_index { |postfix, i|
        (i == 0 ? "Usage: " : "   or: ") + "narou #{command_name} #{postfix}"
      }.join("\n")
      @opt.banner = "<bold><green>#{TermColorLight.escape(banner)}</green></bold>".termcolor
      @options = {}
      # ヘルプを見やすく色付け
      def @opt.help
        msg = super
        # 見出し部分
        msg.gsub!(/((?:Examples|Options|Configuration|[^\s]+? Variable List):)/) do
          "<underline><bold>#{$1}</bold></underline>".termcolor
        end
        # Examples のコメント部分
        msg.gsub!(/(#.+)$/) do
          "<cyan>#{TermColorLight.escape($1)}</cyan>".termcolor
        end
        # 文字列部分
        msg.gsub!(/(".+?")/) do
          "<yellow>#{TermColorLight.escape($1)}</yellow>".termcolor
        end
        msg
      end
    end

    def execute(argv)
      @options.clear
      load_local_settings
      @opt.parse!(argv)
    rescue OptionParser::InvalidOption => e
      error "不明なオプションです(#{e})"
<<<<<<< HEAD
      exit Narou::EXIT_ERROR_CODE
=======
      exit 1
    rescue OptionParser::InvalidArgument => e
      error "オプションの引数が正しくありません(#{e})"
      exit 1
>>>>>>> be5f0247
    rescue OptionParser::MissingArgument => e
      error "オプションの引数が指定されていないか正しくありません(#{e})"
      exit Narou::EXIT_ERROR_CODE
    end

    def load_local_settings
      command_prefix = self.class.to_s.scan(/[^:]+$/)[0].downcase
      local_settings = Inventory.load("local_setting", :local)
      local_settings.each do |name, value|
        if name =~ /^#{command_prefix}\.(.+)$/
          @options[$1] = value
        end
      end
    end

    #
    # タグ情報をID情報に展開する
    #
    def tagname_to_ids(array)
      database = Database.instance
      tag_index = Hash.new { [] }
      database.each do |id, data|
        tags = data["tags"] || []
        tags.each do |tag|
          tag_index[tag] |= [id]
        end
      end
      array.map! { |arg|
        ids = tag_index[arg]
        ids.empty? ? arg : ids
      }.flatten!
    end

    #
    # 普通にコマンドを実行するけど、exit(2) を補足してexitstatus を返す
    # 正常終了なら0
    #
    def self.execute!(argv)
      self.new.execute(argv)
    rescue SystemExit => e
      e.status
    else
      0
    end

    def self.oneline_help
      ""
    end

    #
    # 指定したメソッドを呼び出す際に、フック関数があればそれ経由で呼ぶ
    #
    # 指定したメソッドは存在しなくてもいい。存在しなければ空のProcが作られる
    #
    def hook_call(target_method, *argv)
      hook = "hook_#{target_method}"
      target_method_proc = self.method(target_method) rescue ->{}
      if respond_to?(hook)
        self.__send__(hook, *argv, &target_method_proc)
      else
        target_method_proc.call(*argv)
      end
    end

    #
    # 設定の強制設定
    #
    def force_change_settings_function(pairs)
      settings = Inventory.load("local_setting", :local)
      modified = false
      pairs.each do |name, value|
        if settings[name].nil? || settings[name] != value
          settings[name] = value
          puts "<bold><cyan>#{name} を #{value} に強制変更しました</cyan></bold>".termcolor
          modified = true
        end
      end
      settings.save if modified
    end
  end
end<|MERGE_RESOLUTION|>--- conflicted
+++ resolved
@@ -41,14 +41,10 @@
       @opt.parse!(argv)
     rescue OptionParser::InvalidOption => e
       error "不明なオプションです(#{e})"
-<<<<<<< HEAD
       exit Narou::EXIT_ERROR_CODE
-=======
-      exit 1
     rescue OptionParser::InvalidArgument => e
       error "オプションの引数が正しくありません(#{e})"
-      exit 1
->>>>>>> be5f0247
+      exit Narou::EXIT_ERROR_CODE
     rescue OptionParser::MissingArgument => e
       error "オプションの引数が指定されていないか正しくありません(#{e})"
       exit Narou::EXIT_ERROR_CODE
