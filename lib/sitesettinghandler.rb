# frozen_string_literal: true

require "weakref"
require_relative "worker"

class SiteSettingHandler
  HANDLER_DIR = "handler"
  HANDLER_EXT = ".rb"

  @@klasses = {}

  class << self
    # @type : ハンドラのタイプ名
    attr_reader :type

<<<<<<< HEAD
    #
    # ハンドラを読み込む
    #
    # require時に呼び出される
    # handler_dir (HANDLER_DIR) のファイルをrequireする
    # requireするファイルは基本的にはこのクラスを継承したハンドラクラスを定義し、
    # add_handlerを呼んで定義したクラスを登録する事で有効になる
    #
    def load_handler(handler_dir: HANDLER_DIR)
      Dir.glob(File.join(__dir__, handler_dir, "*#{HANDLER_EXT}")).sort.each { |path|
        @@current_path = path
        begin
          require path
        rescue ScriptError, StandardError => e
          # 例外時、エラー内容は表示するが、処理は継続する
          error e.full_message.lines[0..2]
        end
        @@current_path = nil
      }
    end

=======
>>>>>>> 3173d54e
    #
    # ハンドラを登録する
    #
    # 継承したクラスで呼び出してハンドラを登録する
    # 通常、ファイル名からタイプ名を作るが、引数で直接指定も出来る
    # クラスを継承していない場合はクラスを指定して登録する
    #
    def add_handler(path_or_type: @@current_path, klass: self)
      @type = File.basename(path_or_type, HANDLER_EXT)
      @@klasses[@type] = klass
    end

    #
    # ハンドラの呼び出し
    #
    # 引数から対応するハンドラを呼び出しインスタンスを作る
    # 引数がこのクラスの派生オブジェクトならそのまま返す
    # それ以外でもメソッドmatchを持つならそのまま返す
    # それ以外なら正規表現であるので正規表現ハンドラにして返す
    #
    def handler(parent, value)
      case value
      when Array
        # key:
        #   type: value
        _make_handler(parent, *value)
      when Hash
        # key:
        #   - type: value
        _make_handler(parent, *value.flatten)
      when String
        # key:
        #   value
        /#{value}/m
      when self
        # 派生オブジェクトならそのまま返す
        value
      else
        if value.respond_to?(:match)
          # matchメソッドを持つオブジェクトならそのまま返す
          value
        else
          # その他であれば正規表現として生成
          /#{value}/m
        end
      end
    end

    def _make_handler(parent, type, value)
      # typeが未登録の場合、例外が発生する
      klass = @@klasses.fetch(type)
      klass.make(value, WeakRef.new(parent))
    end

    # makeを再定義すれば別のインスタンスを返すことも可能
    alias make new

  end

  def initialize(value, parent)
    @value = value
    @parent = parent
  end

  # ハンドラタイプ名
  # class_attribute :type, instance_writer: false
  def type
    self.class.type
  end

  # 呼び出し元のオブジェクト
  def parent
    @parent&.weakref_alive? ? @parent : nil
  end

<<<<<<< HEAD
  # デバッグ表示用
  def to_s
    "<#{self.class} @@type=#{self.type} @value=#{@value}>"
  end

  #
=======
>>>>>>> 3173d54e
  # valueを定義すれば変更できる
  # def value()
  #   self
  # end
  #
  # sourceから値が得られるかチェックし、得られるなら値をセットする
  # 継承したクラスにて実装する
  # def match(source)
  #   PseudoMatchData.new("post_match", {"key" => "value"})
  # end

  # matchが返すmatch_dataのためのクラス
  class PseudoMatchData < Hash
    attr_reader :post_match

    def initialize(post_match, hash)
      super()
      @post_match = post_match
      replace(hash)
    end

    def names
      keys.map(&:to_s)
    end
  end
end

class EvalHandler < SiteSettingHandler
  def match(source)
    eval(@value, binding, parent&.path || "(nil)") # rubocop:disable Security/Eval
  end
  add_handler(path_or_type: "eval")
end<|MERGE_RESOLUTION|>--- conflicted
+++ resolved
@@ -13,30 +13,6 @@
     # @type : ハンドラのタイプ名
     attr_reader :type
 
-<<<<<<< HEAD
-    #
-    # ハンドラを読み込む
-    #
-    # require時に呼び出される
-    # handler_dir (HANDLER_DIR) のファイルをrequireする
-    # requireするファイルは基本的にはこのクラスを継承したハンドラクラスを定義し、
-    # add_handlerを呼んで定義したクラスを登録する事で有効になる
-    #
-    def load_handler(handler_dir: HANDLER_DIR)
-      Dir.glob(File.join(__dir__, handler_dir, "*#{HANDLER_EXT}")).sort.each { |path|
-        @@current_path = path
-        begin
-          require path
-        rescue ScriptError, StandardError => e
-          # 例外時、エラー内容は表示するが、処理は継続する
-          error e.full_message.lines[0..2]
-        end
-        @@current_path = nil
-      }
-    end
-
-=======
->>>>>>> 3173d54e
     #
     # ハンドラを登録する
     #
@@ -112,15 +88,6 @@
     @parent&.weakref_alive? ? @parent : nil
   end
 
-<<<<<<< HEAD
-  # デバッグ表示用
-  def to_s
-    "<#{self.class} @@type=#{self.type} @value=#{@value}>"
-  end
-
-  #
-=======
->>>>>>> 3173d54e
   # valueを定義すれば変更できる
   # def value()
   #   self
