# -*- coding: utf-8 -*-
#
# Copyright 2013 whiteleaf. All rights reserved.
#

require_relative "../database"

module Command
  class List < CommandBase
    NEW_ARRIVALS_LIMIT = 6 * 60 * 60   # 更新してから何秒までを新着色にするか

    # MEMO: 0 は昔の小説を凍結したままな場合、novel_type が設定されていないので、
    #       nil.to_i → 0 という互換性維持のため
    NOVEL_TYPE_LABEL = %w(連載 連載 短編)

    FILTERS_TYPE = Hash[*%w(series 連載 ss 短編 frozen 凍結 nonfrozen 非凍結)]

    def self.oneline_help
      "現在管理している小説の一覧を表示します"
    end

    def initialize
      super("[<limit>] [options]")
      @opt.separator <<-EOS

  ・現在管理している小説の一覧を表示します
  ・表示されるIDは各コマンドで指定することで小説名等を入力する手間を省けます
  ・個数を与えることで、最大表示数を制限できます(デフォルトは全て表示)
  ・narou listのデフォルト動作を narou s default_arg.list= で設定すると便利です
  ・パイプで他のnarouコマンドに繋ぐとID入力の代わりにできます

  Examples:
    narou list             # IDの小さい順に全て表示
    narou list 10 -r       # IDの大きい順に10件表示
    narou list 5 -l        # 最近更新のあった5件表示
    narou list 10 -rl      # 古い順に10件表示
    narou list -f ss       # 短編小説だけ表示
    narou list -f "ss frozen"   # 凍結している短編だけ表示

    # 小説家になろうの小説のみを表示
    narou list --site --grep 小説家になろう
    narou l -sg 小説家になろう    # 上記と同じ意味
    # 作者“紫炎”を含む小説を表示
    narou list --author --grep 紫炎
    narou l -ag 紫炎              # 上記と同じ意味
    # “紫炎”と“なろう”を含む小説を表示(AND検索)
    narou l -asg "紫炎 なろう"
    # “なろう”を含まない小説を表示(NOT検索)
    narou l -sg "-なろう"

    # ハーメルンを含む小説にhamelnタグを付ける
    narou l -sg ハーメルン | narou t -a hameln
    # 短編を全て凍結する
    narou l -f ss | narou freeze --on

    # リストをそのまま保存したい時(echoオプション)
    narou l -e > list.txt

  Options:
      EOS
      @opt.on("-l", "--latest", "最近更新のあった順に小説を表示する") {
        @options["latest"] = true
      }
      @opt.on("-r", "--reverse", "逆順に表示する") {
        @options["reverse"] = true
      }
      @opt.on("-u", "--url", "小説の掲載ページも表示する") {
        @options["url"] = true
      }
      @opt.on("-k", "--kind", "小説の種別（短編／連載）も表示する") {
        @options["kind"] = true
      }
      @opt.on("-s", "--site", "掲載小説サイト名も表示する") {
        @options["site"] = true
      }
      @opt.on("-a", "--author", "作者名も表示する") {
        @options["author"] = true
      }
      @opt.on("-f", "--filter VAL", String,
              "表示を絞るためのフィルター。スペース区切りで複数可\n" \
              "#{' '*25}#{filter_type_help}") { |filter|
        @options["filters"] = filter.downcase.split
      }
      @opt.on("-g", "--grep VAL", String,
              "指定された文字列でリストを検索する") { |search|
        @options["grep"] = search.split
      }
      @opt.on("-t", "--tag [TAGS]", String,
              "タグも表示。引数を指定した場合そのタグを含む小説を表示") { |tags|
        if tags
          @options["tags"] = tags.split
        else
          @options["all-tags"] = true
        end
      }
      @opt.on("-e", "--echo", "パイプやリダイレクトでもそのまま出力する") {
        @options["echo"] = true
      }
    end

    def valid_tags?(novel, tags)
      novel_tags = novel["tags"] or return false
      tags.each do |tag|
        return false unless novel_tags.include?(tag)
      end
      true
    end

<<<<<<< HEAD
    def filter_type_help
      FILTERS_TYPE.map { |filter, info|
        "#{filter}(#{info})"
      }.join(",")
    end

    def test_filter(filters, novel_type, frozen)
      apply_sum = filters.inject(0) do |sum, item|
        apply = case item
                when "series"
                  novel_type == 0 && novel_type == 1
                when "ss"
                  novel_type == 2
                when "frozen"
                  frozen
                when "nonfrozen"
                  !frozen
                else
                  error "不明なフィルターです(#{item})"
                  warn "filters = #{filter_type_help}"
                  exit 1
                end
        sum + (apply ? 1 : 0)
      end
      apply_sum == filters.count
=======
    def header
      [
         " ID ", " 更新日 ",
         @options["kind"] ? "種別" : nil,
         @options["author"] ? "作者名" : nil,
         @options["site"] ? "サイト名" : nil,
         "     タイトル"
      ].compact.join(" | ")
>>>>>>> 340702e8
    end

    def output_list(novels)
      now = Time.now
      today = now.strftime("%y/%m/%d")
<<<<<<< HEAD
      filters = @options["filters"] || []
      if STDOUT.tty?
        header = [" ID ", " 更新日 ",
                  @options["kind"] ? "種別" : nil,
                  @options["author"] ? "作者名" : nil,
                  @options["site"] ? "サイト名" : nil,
                  "     タイトル"].compact
        puts header.join(" | ")
      end
=======
      filter = @options["filter"]
>>>>>>> 340702e8
      selected_lines = {}
      novels.each do |novel|
        novel_type = novel["novel_type"].to_i
        id = novel["id"]
        frozen = Narou.novel_frozen?(id)

        unless filters.empty?
          next unless test_filter(filters, novel_type, frozen)
        end

        if @options["tags"]
          next unless valid_tags?(novel, @options["tags"])
        end
        disp_id = ((frozen ? "*" : "") + id.to_s).rjust(4)
        disp_id = disp_id.sub("*", "<bold><cyan>*</cyan></bold>").termcolor if frozen
        flags = novel["flags"] || {}   # flagコマンドは1.6.0から非推奨
        tags = novel["tags"] || []
        flags["end"] ||= tags.include?("end")
        flags["404"] ||= tags.include?("404")
        selected_lines[id] = [
          disp_id,
          novel["last_update"].strftime("%y/%m/%d").tap { |s|
            if novel["new_arrivals_date"] && novel["new_arrivals_date"] + NEW_ARRIVALS_LIMIT >= now
              # 新着表示色
              s.replace "<bold><magenta>#{s}</magenta></bold>"
            elsif s == today
              # 更新だけあった色
              s.replace "<bold><green>#{s}</green></bold>"
            end
          },
          @options["kind"] ? NOVEL_TYPE_LABEL[novel_type] : nil,
          @options["author"] ? novel["author"].escape : nil,
          @options["site"] ? novel["sitename"].escape : nil,
          novel["title"].escape + (!@options["kind"] && novel_type == 2 ?
                           "  <bold><black>(#{NOVEL_TYPE_LABEL[novel_type]})</black></bold>" :
                           "") +
                           (flags["end"] ? " <bold><black>(完結)</black></bold>" : "") +
                           (flags["404"] ? " <bold><black>(削除)</black></bold>" : ""),
          @options["url"] ? novel["toc_url"].escape : nil,
          @options["tags"] || @options["all-tags"] ?
              tags.empty? ? nil : tags.map{ |tag|
                color = Tag.get_color(tag)
                "<bold><#{color}>#{tag.escape}</#{color}></bold>"
              }.join(",") : nil,
        ].compact.join(" | ")
      end
      if @options["grep"]
        @options["grep"].each do |search_word|
          selected_lines.keep_if { |_, line|
            if search_word =~ /^-(.+)/
              # NOT検索
              !line.include?($1)
            else
              line.include?(search_word)
            end
          }
        end
      end
      if STDOUT.tty?
<<<<<<< HEAD
        puts selected_lines.values.join("\n").termcolor
=======
        puts header
        puts selected_lines.values
>>>>>>> 340702e8
      else
        if @options["echo"]
          # pipeにそのまま出力するときはansicolorコードが邪魔なので削除
          puts header
          puts $stdout.strip_color(selected_lines.values.join("\n"))
        else
          # pipeに接続するときはIDを渡す
          puts selected_lines.keys.join(" ")
        end
      end
    end

    def execute(argv)
      super
      database_values = Database.instance.get_object.values
      if !argv.empty? && argv.first =~ /^\d+$/
        num = argv.first.to_i
      else
        num = database_values.size
      end
      if @options["latest"]
        database_values = Database.instance.sort_by_last_update
      end
      database_values.reverse! if @options["reverse"]
      novels = database_values[0, num]
      output_list(novels)
    end
  end
end<|MERGE_RESOLUTION|>--- conflicted
+++ resolved
@@ -106,7 +106,6 @@
       true
     end
 
-<<<<<<< HEAD
     def filter_type_help
       FILTERS_TYPE.map { |filter, info|
         "#{filter}(#{info})"
@@ -132,7 +131,8 @@
         sum + (apply ? 1 : 0)
       end
       apply_sum == filters.count
-=======
+    end
+
     def header
       [
          " ID ", " 更新日 ",
@@ -141,25 +141,12 @@
          @options["site"] ? "サイト名" : nil,
          "     タイトル"
       ].compact.join(" | ")
->>>>>>> 340702e8
     end
 
     def output_list(novels)
       now = Time.now
       today = now.strftime("%y/%m/%d")
-<<<<<<< HEAD
       filters = @options["filters"] || []
-      if STDOUT.tty?
-        header = [" ID ", " 更新日 ",
-                  @options["kind"] ? "種別" : nil,
-                  @options["author"] ? "作者名" : nil,
-                  @options["site"] ? "サイト名" : nil,
-                  "     タイトル"].compact
-        puts header.join(" | ")
-      end
-=======
-      filter = @options["filter"]
->>>>>>> 340702e8
       selected_lines = {}
       novels.each do |novel|
         novel_type = novel["novel_type"].to_i
@@ -219,17 +206,13 @@
         end
       end
       if STDOUT.tty?
-<<<<<<< HEAD
+        puts header
         puts selected_lines.values.join("\n").termcolor
-=======
-        puts header
-        puts selected_lines.values
->>>>>>> 340702e8
       else
         if @options["echo"]
           # pipeにそのまま出力するときはansicolorコードが邪魔なので削除
           puts header
-          puts $stdout.strip_color(selected_lines.values.join("\n"))
+          puts TermColorLight.strip_tag(selected_lines.values.join("\n"))
         else
           # pipeに接続するときはIDを渡す
           puts selected_lines.keys.join(" ")
